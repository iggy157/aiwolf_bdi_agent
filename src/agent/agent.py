"""エージェントの基底クラスを定義するモジュール."""

from __future__ import annotations

<<<<<<< HEAD
from time import sleep
from typing import TYPE_CHECKING

from langchain_core.messages import AIMessage, HumanMessage
from langchain_google_genai import ChatGoogleGenerativeAI
from langchain_openai import ChatOpenAI
from pydantic import SecretStr

from utils.timeout import timeout

if TYPE_CHECKING:
    from configparser import ConfigParser

    from langchain_core.language_models.chat_models import BaseChatModel
    from langchain_core.messages import BaseMessage

=======
>>>>>>> 22765477
import random
from pathlib import Path

from aiwolf_nlp_common.packet import Info, Packet, Request, Role, Setting, Status, Talk

from utils.agent_logger import AgentLogger
from utils.timeout import timeout


class Agent:
    """エージェントの基底クラス."""

    def __init__(
        self,
        config: dict,
        name: str,
        game_id: str,
        idx: int,
        role: Role,
    ) -> None:
        """エージェントの初期化を行う."""
        self.config = config
        self.agent_name = name
        self.agent_logger = AgentLogger(config, name, game_id)
        self.request: Request | None = None
        self.info: Info | None = None
        self.setting: Setting | None = None
        self.talk_history: list[Talk] = []
        self.whisper_history: list[Talk] = []
        self.idx = idx
        self.role = role

<<<<<<< HEAD
        self.sent_talk_count: int = 0
        self.sent_whisper_count: int = 0
        self.llm_model: BaseChatModel | None = None
        self.llm_message_history: list[BaseMessage] = []
=======
        self.comments: list[str] = []
        if self.config is not None:
            with Path.open(
                Path(str(self.config["path"]["random_talk"])),
                encoding="utf-8",
            ) as f:
                self.comments = f.read().splitlines()
>>>>>>> 22765477

    def set_packet(self, packet: Packet) -> None:
        """パケット情報をセットする."""
        self.request = packet.request
        if packet.info is not None:
            self.info = packet.info
        if packet.setting is not None:
            self.setting = packet.setting
        if packet.talk_history is not None:
            self.talk_history.extend(packet.talk_history)
        if packet.whisper_history is not None:
            self.whisper_history.extend(packet.whisper_history)
        if self.request == Request.INITIALIZE:
            self.talk_history: list[Talk] = []
            self.whisper_history: list[Talk] = []
            self.llm_message_history: list[BaseMessage] = []
        self.agent_logger.logger.debug(packet)

    def get_alive_agents(self) -> list[str]:
        """生存しているエージェントのリストを取得する."""
        if self.info is None:
            return []
        if self.info.status_map is None:
            return []
        return [k for k, v in self.info.status_map.items() if v == Status.ALIVE]

    def _send_message_to_llm(self, content: str) -> str | None:
        if self.llm_model is None:
            self.agent_logger.logger.error("LLM is not initialized")
            return None
        try:
            self.llm_message_history.append(HumanMessage(content=content))
            response = self.llm_model.invoke(self.llm_message_history)
            response_content = (
                response.content
                if isinstance(response.content, str)
                else str(response.content[0])
            )
            self.llm_message_history.append(AIMessage(content=response_content))
            self.agent_logger.logger.info(["LLM", content, response_content])
        except Exception:
            self.agent_logger.logger.exception("Failed to send message to LLM")
            return None
        else:
            return response_content

    @timeout
    def name(self) -> str:
        """名前リクエストに対する応答を返す."""
        return self.agent_name

    def initialize(self) -> None:
        """ゲーム開始リクエストに対する初期化処理を行う."""
        if self.config is None or self.info is None:
            return

        model_type = self.config.get("llm", "type")
        match model_type:
            case "openai":
                self.llm_model = ChatOpenAI(
                    model=self.config.get("openai", "model"),
                    temperature=self.config.getfloat("openai", "temperature"),
                    api_key=SecretStr(self.config.get("openai", "api_key")),
                )
            case "google":
                self.llm_model = ChatGoogleGenerativeAI(
                    model=self.config.get("google", "model"),
                    temperature=self.config.getfloat("google", "temperature"),
                    api_key=SecretStr(self.config.get("google", "api_key")),
                )
            case _:
                raise ValueError(model_type, "Unknown LLM type")

        prompt = f"""
        あなたは人狼ゲームのエージェントです。
        あなたの名前は{self.info.agent}です。
        あなたの役職は{self.role}です。

        これからゲームを進行していきます。リクエストが来た際には、適切な応答を返してください。

        トークリクエストと囁きリクエストに対しては、ゲーム内で発言するべき内容のみを出力してください。
        履歴がある場合は、それを参考にしてください。ない場合は、適切な内容を出力してください。
        これ以上の情報を得られないと考えたときなどトークを終了したい場合については「Over」と出力してください。

        他のリクエストに対しては、行動の対象となるエージェントの名前のみを出力してください。
        対象となる生存しているエージェントの一覧が付与されています。

        あなたのレスポンスはそのままゲーム内に送信されるため、不要な情報を含めないでください。
        """
        self._send_message_to_llm(prompt)

    def daily_initialize(self) -> None:
        """昼開始リクエストに対する処理を行う."""
        message = "昼開始リクエスト"
        if self.info is not None:
            message += f"{self.info.day}日目\n"
            if self.info.medium_result is not None:
                message += f"霊能結果: {self.info.medium_result}\n"
            if self.info.divine_result is not None:
                message += f"占い結果: {self.info.divine_result}\n"
            if self.info.executed_agent is not None:
                message += f"追放結果: {self.info.executed_agent}\n"
            if self.info.attacked_agent is not None:
                message += f"襲撃結果: {self.info.attacked_agent}\n"
            if self.info.vote_list is not None:
                message += f"投票結果: {self.info.vote_list}\n"
            if self.info.attack_vote_list is not None:
                message += f"襲撃投票結果: {self.info.attack_vote_list}\n"
        sleep(3)
        self._send_message_to_llm(message)

    @timeout
    def whisper(self) -> str:
        """囁きリクエストに対する応答を返す."""
        message = f"""
        囁きリクエスト
        履歴:
        {"\n".join(
            [
                f"{w.agent}: {w.text}"
                for w in self.whisper_history[self.sent_whisper_count :]
            ]
        )}
        """
        sleep(3)
        self.sent_whisper_count = len(self.whisper_history)
        return self._send_message_to_llm(message) or ""

    @timeout
    def talk(self) -> str:
        """トークリクエストに対する応答を返す."""
        message = f"""
        トークリクエスト
        履歴:
        {"\n".join(
            [
                f"{t.agent}: {t.text}"
                for t in self.talk_history[self.sent_talk_count :]
            ]
        )}
        """
        sleep(3)
        self.sent_talk_count = len(self.talk_history)
        return self._send_message_to_llm(message) or ""

    def daily_finish(self) -> None:
        """昼終了リクエストに対する処理を行う."""
        message = "昼終了リクエスト"
        if self.info is not None:
            message += f"{self.info.day}日目\n"
            if self.info.medium_result is not None:
                message += f"霊能結果: {self.info.medium_result}\n"
            if self.info.divine_result is not None:
                message += f"占い結果: {self.info.divine_result}\n"
            if self.info.executed_agent is not None:
                message += f"追放結果: {self.info.executed_agent}\n"
            if self.info.attacked_agent is not None:
                message += f"襲撃結果: {self.info.attacked_agent}\n"
            if self.info.vote_list is not None:
                message += f"投票結果: {self.info.vote_list}\n"
            if self.info.attack_vote_list is not None:
                message += f"襲撃投票結果: {self.info.attack_vote_list}\n"
        sleep(3)
        self._send_message_to_llm(message)

    @timeout
    def divine(self) -> str:
        """占いリクエストに対する応答を返す."""
        message = f"""
        占いリクエスト
        対象:
        {"\n".join(self.get_alive_agents())}
        """
        sleep(3)
        return self._send_message_to_llm(message) or random.choice(  # noqa: S311
            self.get_alive_agents(),
        )

    @timeout
    def guard(self) -> str:
        """護衛リクエストに対する応答を返す."""
        message = f"""
        護衛リクエスト
        対象:
        {"\n".join(self.get_alive_agents())}
        """
        sleep(3)
        return self._send_message_to_llm(message) or random.choice(  # noqa: S311
            self.get_alive_agents(),
        )

    @timeout
    def vote(self) -> str:
        """投票リクエストに対する応答を返す."""
        message = f"""
        投票リクエスト
        対象:
        {"\n".join(self.get_alive_agents())}
        """
        sleep(3)
        return self._send_message_to_llm(message) or random.choice(  # noqa: S311
            self.get_alive_agents(),
        )

    @timeout
    def attack(self) -> str:
        """襲撃リクエストに対する応答を返す."""
        message = f"""
        襲撃リクエスト
        対象:
        {"\n".join(self.get_alive_agents())}
        """
        sleep(3)
        sleep(3)
        return self._send_message_to_llm(message) or random.choice(  # noqa: S311
            self.get_alive_agents(),
        )

    def finish(self) -> None:
        """ゲーム終了リクエストに対する処理を行う."""

    def action(self) -> str | None:  # noqa: C901, PLR0911
        """リクエストの種類に応じたアクションを実行する."""
        match self.request:
            case Request.NAME:
                return self.name()
            case Request.TALK:
                return self.talk()
            case Request.WHISPER:
                return self.whisper()
            case Request.VOTE:
                return self.vote()
            case Request.DIVINE:
                return self.divine()
            case Request.GUARD:
                return self.guard()
            case Request.ATTACK:
                return self.attack()
            case Request.INITIALIZE:
                self.initialize()
            case Request.DAILY_INITIALIZE:
                self.daily_initialize()
            case Request.DAILY_FINISH:
                self.daily_finish()
            case Request.FINISH:
                self.finish()
        return None<|MERGE_RESOLUTION|>--- conflicted
+++ resolved
@@ -2,7 +2,6 @@
 
 from __future__ import annotations
 
-<<<<<<< HEAD
 from time import sleep
 from typing import TYPE_CHECKING
 
@@ -14,20 +13,14 @@
 from utils.timeout import timeout
 
 if TYPE_CHECKING:
-    from configparser import ConfigParser
-
     from langchain_core.language_models.chat_models import BaseChatModel
     from langchain_core.messages import BaseMessage
 
-=======
->>>>>>> 22765477
 import random
-from pathlib import Path
 
 from aiwolf_nlp_common.packet import Info, Packet, Request, Role, Setting, Status, Talk
 
 from utils.agent_logger import AgentLogger
-from utils.timeout import timeout
 
 
 class Agent:
@@ -53,20 +46,10 @@
         self.idx = idx
         self.role = role
 
-<<<<<<< HEAD
         self.sent_talk_count: int = 0
         self.sent_whisper_count: int = 0
         self.llm_model: BaseChatModel | None = None
         self.llm_message_history: list[BaseMessage] = []
-=======
-        self.comments: list[str] = []
-        if self.config is not None:
-            with Path.open(
-                Path(str(self.config["path"]["random_talk"])),
-                encoding="utf-8",
-            ) as f:
-                self.comments = f.read().splitlines()
->>>>>>> 22765477
 
     def set_packet(self, packet: Packet) -> None:
         """パケット情報をセットする."""
@@ -123,19 +106,19 @@
         if self.config is None or self.info is None:
             return
 
-        model_type = self.config.get("llm", "type")
+        model_type = str(self.config["llm"]["type"])
         match model_type:
             case "openai":
                 self.llm_model = ChatOpenAI(
-                    model=self.config.get("openai", "model"),
-                    temperature=self.config.getfloat("openai", "temperature"),
-                    api_key=SecretStr(self.config.get("openai", "api_key")),
+                    model=str(self.config["openai"]["model"]),
+                    temperature=float(self.config["openai"]["temperature"]),
+                    api_key=SecretStr(str(self.config["openai"]["api_key"])),
                 )
             case "google":
                 self.llm_model = ChatGoogleGenerativeAI(
-                    model=self.config.get("google", "model"),
-                    temperature=self.config.getfloat("google", "temperature"),
-                    api_key=SecretStr(self.config.get("google", "api_key")),
+                    model=str(self.config["google"]["model"]),
+                    temperature=float(self.config["google"]["temperature"]),
+                    api_key=SecretStr(str(self.config["google"]["api_key"])),
                 )
             case _:
                 raise ValueError(model_type, "Unknown LLM type")
